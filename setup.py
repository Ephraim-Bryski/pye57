--- conflicted
+++ resolved
@@ -107,11 +107,7 @@
     ext_modules=ext_modules,
     packages=["pye57"],
     package_dir={"": "src"},
-<<<<<<< HEAD
-#    include_package_data=True,
-=======
     # include_package_data=True,
->>>>>>> 700820ce
     package_data={"pye57": package_data},
     extras_require={"test": "pytest"},
     license="MIT",
